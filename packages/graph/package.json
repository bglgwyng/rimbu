--- conflicted
+++ resolved
@@ -1,10 +1,6 @@
 {
   "name": "@rimbu/graph",
-<<<<<<< HEAD
-  "version": "0.11.6",
-=======
   "version": "0.11.8",
->>>>>>> b15f97d4
   "description": "Immutable Graph data structures for TypeScript",
   "keywords": [
     "graph",
@@ -113,17 +109,10 @@
     "@rimbu/base": "*",
     "@rimbu/collection-types": "*",
     "@rimbu/common": "*",
-<<<<<<< HEAD
     "@rimbu/hashed": "*",
     "@rimbu/sorted": "*",
     "@rimbu/stream": "*",
     "tslib": "^2.5.3"
-=======
-    "@rimbu/hashed": "^0.9.7",
-    "@rimbu/sorted": "^0.10.7",
-    "@rimbu/stream": "^0.13.6",
-    "tslib": "^2.5.0"
->>>>>>> b15f97d4
   },
   "publishConfig": {
     "access": "public"
