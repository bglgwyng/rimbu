--- conflicted
+++ resolved
@@ -55,14 +55,9 @@
   },
   "sideEffects": false,
   "dependencies": {
-<<<<<<< HEAD
-    "@rimbu/base": "^0.9.2",
-    "@rimbu/deep": "^0.11.0",
+    "@rimbu/base": "^0.9.3",
+    "@rimbu/deep": "^0.11.1",
     "tslib": "^2.4.0"
-=======
-    "@rimbu/base": "^0.9.3",
-    "@rimbu/deep": "^0.11.1"
->>>>>>> 9e7cd56c
   },
   "publishConfig": {
     "access": "public"
