{
  "name": "@rimbu/stream",
  "version": "0.12.2",
  "description": "Efficient structure representing a sequence of elements, with powerful operations for TypeScript",
  "keywords": [
    "stream",
    "lazy",
    "iterable",
    "sequence",
    "elements",
    "operations",
    "immutable",
    "collection",
    "rimbu",
    "typescript"
  ],
  "homepage": "https://rimbu.org",
  "author": {
    "name": "Arvid Nicolaas",
    "email": "arvid@rimbu.org",
    "url": "https://github.com/vitoke"
  },
  "license": "MIT",
  "funding": [
    {
      "type": "individual",
      "url": "https://github.com/sponsors/vitoke"
    }
  ],
  "repository": {
    "type": "git",
    "url": "https://github.com/rimbu-org/rimbu.git",
    "directory": "packages/stream"
  },
  "source": "src/main/index.ts",
  "main": "dist/main/main/index.js",
  "module": "dist/module/main/index.js",
  "types": "dist/types/main/index.d.ts",
  "files": [
    "dist",
    "src",
    "async",
    "async-custom",
    "custom"
  ],
  "scripts": {
    "build": "yarn clean && yarn bundle",
    "build:deno": "rimraf deno_dist ../../deno_dist/stream && denoify && mv deno_dist ../../deno_dist/stream",
    "bundle": "yarn bundle:main && yarn bundle:module && yarn bundle:types",
    "bundle:main": "tsc --p tsconfig.main.json",
    "bundle:module": "tsc --p tsconfig.module.json",
    "bundle:types": "tsc --p tsconfig.types.json",
    "clean": "rimraf dist",
    "circular": "npx -y madge --ts-config tsconfig.json --circular --extensions ts src/main/index.ts",
    "extract-api": "yarn extract-api:main && yarn extract-api:custom && yarn extract-api:async && yarn extract-api:async-custom",
    "extract-api:main": "api-extractor run --local --verbose --config config/api-extractor.main.json",
    "extract-api:custom": "api-extractor run --local --verbose --config config/api-extractor.custom.json",
    "extract-api:async": "api-extractor run --local --verbose --config config/api-extractor.async.json",
    "extract-api:async-custom": "api-extractor run --local --verbose --config config/api-extractor.async-custom.json",
    "format": "yarn format:base --write",
    "format:base": "prettier \"{!CHANGELOG.md}|**/**/*.{ts,tsx,js,json,md}\"",
    "format:check": "yarn format:base --check",
    "lint": "eslint src",
    "test": "jest",
    "test:types": "tsd",
    "typecheck": "tsc"
  },
  "sideEffects": false,
  "dependencies": {
<<<<<<< HEAD
    "@rimbu/base": "^0.9.2",
    "@rimbu/common": "^0.10.0",
    "tslib": "^2.4.0"
=======
    "@rimbu/base": "^0.9.3",
    "@rimbu/common": "^0.10.1"
>>>>>>> 9e7cd56c
  },
  "publishConfig": {
    "access": "public"
  },
  "denoify": {
    "index": "src/main/index.ts",
    "replacer": "../../config/denoify-rimbu-replacer.js"
  },
  "madge": {
    "detectiveOptions": {
      "ts": {
        "skipTypeImports": true
      }
    }
  }
}<|MERGE_RESOLUTION|>--- conflicted
+++ resolved
@@ -67,14 +67,9 @@
   },
   "sideEffects": false,
   "dependencies": {
-<<<<<<< HEAD
-    "@rimbu/base": "^0.9.2",
-    "@rimbu/common": "^0.10.0",
+    "@rimbu/base": "^0.9.3",
+    "@rimbu/common": "^0.10.1",
     "tslib": "^2.4.0"
-=======
-    "@rimbu/base": "^0.9.3",
-    "@rimbu/common": "^0.10.1"
->>>>>>> 9e7cd56c
   },
   "publishConfig": {
     "access": "public"
