--- conflicted
+++ resolved
@@ -1,10 +1,6 @@
 {
   "name": "@rimbu/bimultimap",
-<<<<<<< HEAD
-  "version": "0.10.6",
-=======
   "version": "0.10.8",
->>>>>>> b15f97d4
   "description": "A bidirectional immutable MultiMap of keys and values for TypeScript",
   "keywords": [
     "bimultimap",
@@ -105,19 +101,11 @@
     "@rimbu/base": "*",
     "@rimbu/collection-types": "*",
     "@rimbu/common": "*",
-<<<<<<< HEAD
     "@rimbu/hashed": "*",
     "@rimbu/multimap": "*",
     "@rimbu/sorted": "*",
     "@rimbu/stream": "*",
     "tslib": "^2.5.3"
-=======
-    "@rimbu/hashed": "^0.9.7",
-    "@rimbu/multimap": "^0.10.8",
-    "@rimbu/sorted": "^0.10.7",
-    "@rimbu/stream": "^0.13.6",
-    "tslib": "^2.5.0"
->>>>>>> b15f97d4
   },
   "publishConfig": {
     "access": "public"
