{
  "name": "@rimbu/base",
  "version": "0.9.3",
  "description": "Utilities to implement Rimbu collections",
  "keywords": [
    "array",
    "rimbu",
    "internal",
    "typescript"
  ],
  "homepage": "https://rimbu.org",
  "author": {
    "name": "Arvid Nicolaas",
    "email": "arvid@rimbu.org",
    "url": "https://github.com/vitoke"
  },
  "license": "MIT",
  "funding": [
    {
      "type": "individual",
      "url": "https://github.com/sponsors/vitoke"
    }
  ],
  "repository": {
    "type": "git",
    "url": "https://github.com/rimbu-org/rimbu.git",
    "directory": "packages/base"
  },
  "source": "src/index.ts",
  "main": "dist/main/index.js",
  "module": "dist/module/index.js",
  "types": "dist/types/index.d.ts",
  "files": [
    "dist",
    "src"
  ],
  "scripts": {
    "build": "yarn clean && yarn bundle",
    "build:deno": "rimraf deno_dist ../../deno_dist/base && denoify && mv deno_dist ../../deno_dist/base",
    "bundle": "yarn bundle:main && yarn bundle:module && yarn bundle:types",
    "bundle:main": "tsc --p tsconfig.main.json",
    "bundle:module": "tsc --p tsconfig.module.json",
    "bundle:types": "tsc --p tsconfig.types.json",
    "clean": "rimraf dist",
    "format": "yarn format:base --write",
    "format:base": "prettier \"{!CHANGELOG.md}|**/**/*.{ts,tsx,js,json,md}\"",
    "format:check": "yarn format:base --check",
    "lint": "eslint src",
    "test": "jest",
    "typecheck": "tsc"
  },
  "sideEffects": false,
  "dependencies": {
<<<<<<< HEAD
    "@rimbu/common": "^0.10.0",
    "tslib": "^2.4.0"
=======
    "@rimbu/common": "^0.10.1"
>>>>>>> 9e7cd56c
  },
  "publishConfig": {
    "access": "public"
  },
  "denoify": {
    "index": "src/index.ts",
    "replacer": "../../config/denoify-rimbu-replacer.js"
  }
}<|MERGE_RESOLUTION|>--- conflicted
+++ resolved
@@ -51,12 +51,8 @@
   },
   "sideEffects": false,
   "dependencies": {
-<<<<<<< HEAD
-    "@rimbu/common": "^0.10.0",
+    "@rimbu/common": "^0.10.1",
     "tslib": "^2.4.0"
-=======
-    "@rimbu/common": "^0.10.1"
->>>>>>> 9e7cd56c
   },
   "publishConfig": {
     "access": "public"
