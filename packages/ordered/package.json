--- conflicted
+++ resolved
@@ -1,10 +1,6 @@
 {
   "name": "@rimbu/ordered",
-<<<<<<< HEAD
-  "version": "0.9.6",
-=======
   "version": "0.9.8",
->>>>>>> b15f97d4
   "description": "Immutable OrderedMap and OrderedSet implementations for TypeScript",
   "keywords": [
     "orderedmap",
@@ -136,19 +132,11 @@
     "@rimbu/base": "*",
     "@rimbu/collection-types": "*",
     "@rimbu/common": "*",
-<<<<<<< HEAD
     "@rimbu/hashed": "*",
     "@rimbu/list": "*",
     "@rimbu/sorted": "*",
     "@rimbu/stream": "*",
     "tslib": "^2.5.3"
-=======
-    "@rimbu/hashed": "^0.9.7",
-    "@rimbu/list": "^0.12.3",
-    "@rimbu/sorted": "^0.10.7",
-    "@rimbu/stream": "^0.13.6",
-    "tslib": "^2.5.0"
->>>>>>> b15f97d4
   },
   "publishConfig": {
     "access": "public"
